--- conflicted
+++ resolved
@@ -15,9 +15,6 @@
 		:target: http://lenstools.readthedocs.org/en/latest/?badge=latest
 		:alt: Documentation Status
 
-<<<<<<< HEAD
-This python package collects together a suite of widely used analysis tools in Weak Gravitational Lensing. For more information visit `the project official page <http://lenstools.readthedocs.io>`_
-=======
 This python package collects together a suite of widely used analysis tools in Weak Gravitational Lensing. For more information visit `the project official page <http://lenstools.readthedocs.io>`_. If you make use of this code in your work, please cite it! 
 
 ::
@@ -34,5 +31,4 @@
       adsurl = {http://adsabs.harvard.edu/abs/2016ascl.soft02009P},
       adsnote = {Provided by the SAO/NASA Astrophysics Data System}
 
-   }
->>>>>>> 98f7786d
+   }